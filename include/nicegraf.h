--- conflicted
+++ resolved
@@ -3367,9 +3367,6 @@
 
 /**
  * \ingroup ngf
-<<<<<<< HEAD
- * 
-=======
  *
  * Copies data from an image to a buffer.
  *
@@ -3392,7 +3389,7 @@
 
 /**
  * \ingroup ngf
->>>>>>> 128ae945
+ *
  * Generates mipmaps automatically.
  *
  * Mipmaps are generated for all layers of the given image, from level 1 to the the maximum level
